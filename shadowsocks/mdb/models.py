import asyncio
import json
import logging
from collections import defaultdict

import peewee as pw

from shadowsocks.core import LocalTCP, LocalUDP
<<<<<<< HEAD
from shadowsocks.ratelimit import TrafficRateLimit
from shadowsocks.mdb import BaseModel, HttpSessionMixin, JsonField
=======
from shadowsocks.mdb import BaseModel, HttpSessionMixin, cached_property
>>>>>>> 67484ee5


class User(BaseModel, HttpSessionMixin):

    __attr_protected__ = {"user_id"}
    __attr_accessible__ = {"port", "method", "password", "enable", "speed_limit"}

    user_id = pw.IntegerField(primary_key=True, unique=True)
    port = pw.IntegerField(unique=True)
    method = pw.CharField()
    password = pw.CharField()
    enable = pw.BooleanField(default=True)
    speed_limit = pw.IntegerField(default=0)

    @classmethod
    def create_or_update_from_json(cls, path):
        with open(path, "r") as f:
            data = json.load(f)
        for user_data in data["users"]:
            cls.create_or_update_user_from_data(user_data)

    @classmethod
    def create_or_update_from_remote(cls, url):
        res = cls.http_session.request("get", url)
        for user_data in res.json()["users"]:
            cls.create_or_update_user_from_data(user_data)

    @classmethod
    def create_or_update_user_from_data(cls, data):
        user_id = data.pop("user_id")
        user, created = cls.get_or_create(user_id=user_id, defaults=data)
        if not created:
            user.update_from_dict(data)
            user.save()
        logging.debug(f"正在创建/更新用户:{user}的数据")
        return user

    @classmethod
    def init_user_servers(cls):
        loop = asyncio.get_event_loop()
        for user in cls.select():
            data = user.to_dict()
            user_id = data.pop("user_id")
            us, _ = UserServer.get_or_create(user_id=user_id, defaults=data)
            loop.create_task(us.init_server(user))

    @cached_property
    def server(self):
        return UserServer.get_by_id(self.user_id)


class UserServer(BaseModel, HttpSessionMixin):
    HOST = "0.0.0.0"
    METRIC_FIELDS = {"upload_traffic", "download_traffic", "tcp_conn_num", "ip_list"}

    __attr_accessible__ = {"port", "method", "password", "enable"}

    __running_servers__ = defaultdict(dict)
    __user_limiters__ = defaultdict(dict)

    __user_metrics__ = defaultdict(dict)

    user_id = pw.IntegerField(primary_key=True)
    port = pw.IntegerField(unique=True)
    method = pw.CharField()
    password = pw.CharField()
    enable = pw.BooleanField(default=True)

    @classmethod
    def shutdown(cls):
        for us in cls.select():
            us.close_server()

    @classmethod
    def flush_metrics_to_remote(cls, url):
        data = []
        need_reset_user_ids = []
        for user_id, metric in cls.__user_metrics__.items():
            if (metric["upload_traffic"] + metric["download_traffic"]) > 0:
                metric["user_id"] = user_id
                metric["ip_list"] = list(metric["ip_list"])
                data.append(metric)
                need_reset_user_ids.append(user_id)
        cls.http_session.request("post", url, json={"data": data})
        for user_id in need_reset_user_ids:
            new_metric = cls.init_new_metric()
            new_metric.pop("tcp_conn_num")
            cls.__user_metrics__[user_id].update(new_metric)

    @property
    def host(self):
        return "0.0.0.0"

    @property
    def is_running(self):
        return self.user_id in self.__running_servers__

    @property
    def tcp_server(self):
        return self.__running_servers__[self.user_id].get("tcp")

    @property
    def udp_server(self):
        return self.__running_servers__[self.user_id].get("udp")

    @property
    def metrics(self):
        return self.__user_metrics__[self.user_id]

    @metrics.setter
    def metrics(self, data):
        self.__user_metrics__[self.user_id].update(data)

    @property
    def tcp_conn_num(self):
        return self.metrics["tcp_conn_num"]

    @property
    def limiter(self):
        return self.__user_limiters__.get(self.user_id)

    @tcp_server.setter
    def tcp_server(self, server):
        if self.tcp_server:
            self.tcp_server.close()
        self.__running_servers__[self.user_id]["tcp"] = server

    @udp_server.setter
    def udp_server(self, server):
        if self.udp_server:
            self.udp_server.close()
        self.__running_servers__[self.user_id]["udp"] = server

<<<<<<< HEAD
    @limiter.setter
    def limiter(self, limiter):
        self.__user_limiters__[self.user_id] = limiter
=======
    @staticmethod
    def init_new_metric():
        return {
            "upload_traffic": 0,
            "download_traffic": 0,
            "tcp_conn_num": 0,
            "ip_list": set(),
        }
>>>>>>> 67484ee5

    async def init_server(self, user):
        self.is_running and self.check_user_server(user)

        if self.is_running or user.enable is False:
            return
        loop = asyncio.get_event_loop()
        try:
            tcp_server = await loop.create_server(LocalTCP(user), self.HOST, user.port)
            udp_server, _ = await loop.create_datagram_endpoint(
                LocalUDP(user), (self.HOST, user.port)
            )
            self.tcp_server = tcp_server
            self.udp_server = udp_server
<<<<<<< HEAD
            self.limiter = TrafficRateLimit(user.speed_limit, user.speed_limit)
=======
            self.metrics = self.init_new_metric()
>>>>>>> 67484ee5
            self.update_from_dict(user.to_dict())
            self.save()
            logging.info(
                "user:{} method:{} password:{} port:{} 已启动".format(
                    user, user.method, user.password, user.port
                )
            )
        except OSError as e:
            logging.warning(e)

    def check_user_server(self, user):
        need_check_fields = ["method", "port", "password"]
        for field in need_check_fields:
            if getattr(self, field) != getattr(user, field) or user.enable is False:
                self.close_server()
                return

    def close_server(self):

        if self.user_id not in self.__running_servers__:
            return

        server_data = self.__running_servers__.pop(self.user_id)
        server_data["tcp"].close()
        server_data["udp"].close()
        logging.info(f"user:{self.user_id} port:{self.port} 已关闭!")

    def record_ip(self, peername):
        if not peername:
            return
        self.metrics["ip_list"].add(peername[0])

    def record_traffic(self, used_u, used_d):
<<<<<<< HEAD
        cls = type(self)
        cls.update(
            upload_traffic=cls.upload_traffic + used_u,
            download_traffic=cls.download_traffic + used_d,
        ).where(cls.user_id == self.user_id).execute()

    def check_is_limited(self, data_lens):
        limiter = self.limiter
        if limiter.consume(data_lens):
            logging.warning(
                f"reach rate limit: {limiter.human_rate}Mbps user_id: {self.user_id}"
            )
            return True
        return False
=======
        self.metrics["upload_traffic"] += used_u
        self.metrics["download_traffic"] += used_d

    def incr_tcp_conn_num(self, num):
        self.metrics["tcp_conn_num"] += num
>>>>>>> 67484ee5
<|MERGE_RESOLUTION|>--- conflicted
+++ resolved
@@ -6,12 +6,8 @@
 import peewee as pw
 
 from shadowsocks.core import LocalTCP, LocalUDP
-<<<<<<< HEAD
 from shadowsocks.ratelimit import TrafficRateLimit
-from shadowsocks.mdb import BaseModel, HttpSessionMixin, JsonField
-=======
 from shadowsocks.mdb import BaseModel, HttpSessionMixin, cached_property
->>>>>>> 67484ee5
 
 
 class User(BaseModel, HttpSessionMixin):
@@ -71,7 +67,6 @@
 
     __running_servers__ = defaultdict(dict)
     __user_limiters__ = defaultdict(dict)
-
     __user_metrics__ = defaultdict(dict)
 
     user_id = pw.IntegerField(primary_key=True)
@@ -130,8 +125,12 @@
         return self.metrics["tcp_conn_num"]
 
     @property
-    def limiter(self):
+    def traffic_limiter(self):
         return self.__user_limiters__.get(self.user_id)
+
+    @traffic_limiter.setter
+    def traffic_limiter(self, limiter):
+        self.__user_limiters__[self.user_id] = limiter
 
     @tcp_server.setter
     def tcp_server(self, server):
@@ -145,11 +144,6 @@
             self.udp_server.close()
         self.__running_servers__[self.user_id]["udp"] = server
 
-<<<<<<< HEAD
-    @limiter.setter
-    def limiter(self, limiter):
-        self.__user_limiters__[self.user_id] = limiter
-=======
     @staticmethod
     def init_new_metric():
         return {
@@ -158,7 +152,6 @@
             "tcp_conn_num": 0,
             "ip_list": set(),
         }
->>>>>>> 67484ee5
 
     async def init_server(self, user):
         self.is_running and self.check_user_server(user)
@@ -173,11 +166,8 @@
             )
             self.tcp_server = tcp_server
             self.udp_server = udp_server
-<<<<<<< HEAD
-            self.limiter = TrafficRateLimit(user.speed_limit, user.speed_limit)
-=======
+            self.traffic_limiter = TrafficRateLimit(user.speed_limit)
             self.metrics = self.init_new_metric()
->>>>>>> 67484ee5
             self.update_from_dict(user.to_dict())
             self.save()
             logging.info(
@@ -211,25 +201,16 @@
         self.metrics["ip_list"].add(peername[0])
 
     def record_traffic(self, used_u, used_d):
-<<<<<<< HEAD
-        cls = type(self)
-        cls.update(
-            upload_traffic=cls.upload_traffic + used_u,
-            download_traffic=cls.download_traffic + used_d,
-        ).where(cls.user_id == self.user_id).execute()
-
-    def check_is_limited(self, data_lens):
-        limiter = self.limiter
-        if limiter.consume(data_lens):
+        self.metrics["upload_traffic"] += used_u
+        self.metrics["download_traffic"] += used_d
+
+    def incr_tcp_conn_num(self, num):
+        self.metrics["tcp_conn_num"] += num
+
+    def check_traffic_rate(self, data_lens):
+        if self.traffic_limiter.consume(data_lens):
             logging.warning(
-                f"reach rate limit: {limiter.human_rate}Mbps user_id: {self.user_id}"
+                f"reach traffic limit: {self.traffic_limiter.human_rate} user_id: {self.user_id}"
             )
             return True
-        return False
-=======
-        self.metrics["upload_traffic"] += used_u
-        self.metrics["download_traffic"] += used_d
-
-    def incr_tcp_conn_num(self, num):
-        self.metrics["tcp_conn_num"] += num
->>>>>>> 67484ee5
+        return False